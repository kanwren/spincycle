// Copyright 2017, Square, Inc.

// Package proto provides all API and service-to-service (s2s) message
// structures and constants.
package proto

import (
	"time"
)

// Job represents one job in a job chain. Jobs are identified by Id, which
// must be unique within a job chain.
type Job struct {
	Id    string                 `json:"id"`    // unique id
	Type  string                 `json:"type"`  // user-specific job type
	Bytes []byte                 `json:"bytes"` // return value of Job.Serialize method
	State byte                   `json:"state"` // STATE_* const
	Data  map[string]interface{} `json:"data"`  // job-specific data during Job.Run
}

// JobChain represents a directed acyclic graph of jobs for one request.
// Job chains are identified by RequestId, which must be globally unique.
type JobChain struct {
	RequestId     string              `json:"requestId"`     // unique identifier for the chain
<<<<<<< HEAD
	Jobs          map[string]Job      `json:"jobs"`          // Job.Id => job
	AdjacencyList map[string][]string `json:"adjacencyList"` // Job.Id => next jobs
=======
	Jobs          map[string]Job      `json:"jobs"`          // Job.Name => job
	AdjacencyList map[string][]string `json:"adjacencyList"` // Job.Name => next []Job.Name
>>>>>>> a5e6c04b
	State         byte                `json:"state"`         // STATE_* const
}

// Request represents something that a user asks Spin Cycle to do.
type Request struct {
	Id    string `json:"id"`    // unique identifier for the request
	Type  string `json:"type"`  // the type of request
	State byte   `json:"state"` // STATE_* const
	User  string `json:"user"`  // the user who made the request

	CreatedAt time.Time `json:"createdAt"` // when the request was created
	// These are pointers so that they can have nil values.
	StartedAt  *time.Time `json:"startedAt"`  // when the request was sent to the job runner
	FinishedAt *time.Time `json:"finishedAt"` // when the job runner finished the request. doesn't indicate success/failure

	JobChain     *JobChain `json:",omitempty"`   // the job chain
	TotalJobs    int       `json:"totalJobs"`    // the number of jobs in the request's job chain
	FinishedJobs int       `json:"finishedJobs"` // the number of finished jobs in the request
}

// JobLog represents a log entry for a finished job.
type JobLog struct {
	RequestId string `json:"requestId"` // the request that the job belongs to
	JobId     string `json:"jobId"`     // the id of the job
	Type      string `json:"type"`      // the type of the job

	// These are pointers so that they can have nil values.
	StartedAt  *time.Time `json:"startedAt"`  // when the request was sent to the job runner
	FinishedAt *time.Time `json:"finishedAt"` // when the job runner finished the request. doesn't indicate success/failure

	State  byte   `json:"state"`  // STATE_* const
	Exit   int64  `json:"exit"`   // unix exit code
	Error  string `json:"error"`  // error message
	Stdout string `json:"stdout"` // stdout output
	Stderr string `json:"stderr"` // stderr output
}

// JobStatus represents the status of one job in a job chain.
type JobStatus struct {
	Id     string `json:"id"`     // unique id
	Status string `json:"status"` // stdout of job, if any
	State  byte   `json:"state"`  // STATE_* const
}

// JobChainStatus represents the status of a job chain reported by the Job Runner.
type JobChainStatus struct {
	RequestId   string      `json:"requestId"`
	JobStatuses JobStatuses `json:"jobStatuses"`
}

// RequestStatus represents the status of a request reported by the Request Manager.
type RequestStatus struct {
	Request        `json:"request"`
	JobChainStatus JobChainStatus `json:"jobChainStatus"`
}

// JobStatuses are a list of job status sorted by job id.
type JobStatuses []JobStatus

// CreateRequestParams represents the payload that is required to create a new
// request in the RM.
type CreateRequestParams struct {
	Type string                 // the type of request being made
	Args map[string]interface{} // the arguments for the request
	User string                 // the user making the request
}

// FinishRequestParams represents the payload that is required to tell the RM
// that a request has finished.
type FinishRequestParams struct {
	State byte // the final state of the chain
}

func (js JobStatuses) Len() int {
	return len(js)
}

func (js JobStatuses) Less(i, j int) bool {
	return js[i].Id < js[j].Id
}

func (js JobStatuses) Swap(i, j int) {
	js[i], js[j] = js[j], js[i]
}

// Jobs are a list of jobs sorted by id.
type Jobs []Job

func (j Jobs) Len() int {
	return len(j)
}
func (j Jobs) Less(i, k int) bool {
	return j[i].Id < j[k].Id
}
func (j Jobs) Swap(i, k int) {
	j[i], j[k] = j[k], j[i]
}<|MERGE_RESOLUTION|>--- conflicted
+++ resolved
@@ -22,13 +22,8 @@
 // Job chains are identified by RequestId, which must be globally unique.
 type JobChain struct {
 	RequestId     string              `json:"requestId"`     // unique identifier for the chain
-<<<<<<< HEAD
-	Jobs          map[string]Job      `json:"jobs"`          // Job.Id => job
-	AdjacencyList map[string][]string `json:"adjacencyList"` // Job.Id => next jobs
-=======
 	Jobs          map[string]Job      `json:"jobs"`          // Job.Name => job
 	AdjacencyList map[string][]string `json:"adjacencyList"` // Job.Name => next []Job.Name
->>>>>>> a5e6c04b
 	State         byte                `json:"state"`         // STATE_* const
 }
 
