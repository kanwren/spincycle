// Copyright 2017, Square, Inc.

// Package proto provides all API and service-to-service (s2s) message
// structures and constants.
package proto

import (
	"time"
)

// Job represents one job in a job chain. Jobs are identified by Name, which
// must be unique within a job chain.
type Job struct {
<<<<<<< HEAD
	Name  string                 // unique name
	Type  string                 // user-specific job type
	Bytes []byte                 // return value of Job.Serialize method
	State byte                   // STATE_* const
	Data  map[string]interface{} // job-specific data during Job.Run
=======
	Name  string                 `json:"name"`
	Type  string                 `json:"type"`
	Bytes []byte                 `json:"bytes"`
	State byte                   `json:"state"`
	Data  map[string]interface{} `json:"data"`
>>>>>>> 33f86f85
}

// JobChain represents a directed acyclic graph of jobs for one request.
// Job chains are identified by RequestId, which must be globally unique.
type JobChain struct {
	RequestId     uint                `json:"requestId"`     // unique identifier for the chain
	Jobs          map[string]Job      `json:"jobs"`          // Job.Name => job
	AdjacencyList map[string][]string `json:"adjacencyList"` // Job.Name => next jobs
	State         byte                `json:"state"`         // STATE_* const
	StartTime     time.Time           `json:"startTime"`     // when the chain started running
	EndTime       time.Time           `json:"endTime"`       // when the chain ended running
}

// JobStatus represents the status of one job in a job chain.
type JobStatus struct {
<<<<<<< HEAD
	Name   string // unique name
	Status string // stdout of job, if any
	State  byte   // STATE_* const
=======
	Name   string `json:"name"`
	Status string `json:"status"` // Live status response from a running job.
	State  byte   `json:"state"`  // The state that a job is in (ex: running, pending, etc.).
>>>>>>> 33f86f85
}

// JobChainStatus represents the status of a job chain reported by the Job Runner.
type JobChainStatus struct {
	RequestId   uint        `json:"requestId"`
	JobStatuses JobStatuses `json:"jobStatuses"`
}

// JobStatuses are a list of job status sorted by job name.
type JobStatuses []JobStatus

func (js JobStatuses) Len() int {
	return len(js)
}

func (js JobStatuses) Less(i, j int) bool {
	return js[i].Name < js[j].Name
}

func (js JobStatuses) Swap(i, j int) {
	js[i], js[j] = js[j], js[i]
}

// Jobs are a list of jobs sorted by name.
type Jobs []Job

func (j Jobs) Len() int {
	return len(j)
}
func (j Jobs) Less(i, k int) bool {
	return j[i].Name < j[k].Name
}
func (j Jobs) Swap(i, k int) {
	j[i], j[k] = j[k], j[i]
}<|MERGE_RESOLUTION|>--- conflicted
+++ resolved
@@ -11,19 +11,11 @@
 // Job represents one job in a job chain. Jobs are identified by Name, which
 // must be unique within a job chain.
 type Job struct {
-<<<<<<< HEAD
-	Name  string                 // unique name
-	Type  string                 // user-specific job type
-	Bytes []byte                 // return value of Job.Serialize method
-	State byte                   // STATE_* const
-	Data  map[string]interface{} // job-specific data during Job.Run
-=======
-	Name  string                 `json:"name"`
-	Type  string                 `json:"type"`
-	Bytes []byte                 `json:"bytes"`
-	State byte                   `json:"state"`
-	Data  map[string]interface{} `json:"data"`
->>>>>>> 33f86f85
+	Name  string                 `json:"name"`  // unique name
+	Type  string                 `json:"type"`  // user-specific job type
+	Bytes []byte                 `json:"bytes"` // return value of Job.Serialize method
+	State byte                   `json:"state"` // STATE_* const
+	Data  map[string]interface{} `json:"data"`  // job-specific data during Job.Run
 }
 
 // JobChain represents a directed acyclic graph of jobs for one request.
@@ -39,15 +31,9 @@
 
 // JobStatus represents the status of one job in a job chain.
 type JobStatus struct {
-<<<<<<< HEAD
-	Name   string // unique name
-	Status string // stdout of job, if any
-	State  byte   // STATE_* const
-=======
-	Name   string `json:"name"`
-	Status string `json:"status"` // Live status response from a running job.
-	State  byte   `json:"state"`  // The state that a job is in (ex: running, pending, etc.).
->>>>>>> 33f86f85
+	Name   string `json:"name"`   // unique name
+	Status string `json:"status"` // stdout of job, if any
+	State  byte   `json:"state"`  // STATE_* const
 }
 
 // JobChainStatus represents the status of a job chain reported by the Job Runner.
